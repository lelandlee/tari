// Copyright 2019 The Tari Project
//
// Redistribution and use in source and binary forms, with or without modification, are permitted provided that the
// following conditions are met:
//
// 1. Redistributions of source code must retain the above copyright notice, this list of conditions and the following
// disclaimer.
//
// 2. Redistributions in binary form must reproduce the above copyright notice, this list of conditions and the
// following disclaimer in the documentation and/or other materials provided with the distribution.
//
// 3. Neither the name of the copyright holder nor the names of its contributors may be used to endorse or promote
// products derived from this software without specific prior written permission.
//
// THIS SOFTWARE IS PROVIDED BY THE COPYRIGHT HOLDERS AND CONTRIBUTORS "AS IS" AND ANY EXPRESS OR IMPLIED WARRANTIES,
// INCLUDING, BUT NOT LIMITED TO, THE IMPLIED WARRANTIES OF MERCHANTABILITY AND FITNESS FOR A PARTICULAR PURPOSE ARE
// DISCLAIMED. IN NO EVENT SHALL THE COPYRIGHT HOLDER OR CONTRIBUTORS BE LIABLE FOR ANY DIRECT, INDIRECT, INCIDENTAL,
// SPECIAL, EXEMPLARY, OR CONSEQUENTIAL DAMAGES (INCLUDING, BUT NOT LIMITED TO, PROCUREMENT OF SUBSTITUTE GOODS OR
// SERVICES; LOSS OF USE, DATA, OR PROFITS; OR BUSINESS INTERRUPTION) HOWEVER CAUSED AND ON ANY THEORY OF LIABILITY,
// WHETHER IN CONTRACT, STRICT LIABILITY, OR TORT (INCLUDING NEGLIGENCE OR OTHERWISE) ARISING IN ANY WAY OUT OF THE
// USE OF THIS SOFTWARE, EVEN IF ADVISED OF THE POSSIBILITY OF SUCH DAMAGE.

use crate::support::{hashvalues::HashValues, testobject::TestObject};
use blake2::Blake2b;
<<<<<<< HEAD
use mmr::*;
use merklemountainrange::mmr;
=======
use merklemountainrange::merklemountainrange::*;
>>>>>>> aee12fb9

fn create_mmr(leaves: u32) -> MerkleMountainRange<TestObject<Blake2b>, Blake2b> {
    let mut mmr: MerkleMountainRange<TestObject<Blake2b>, Blake2b> = MerkleMountainRange::new();
    for i in 1..leaves + 1 {
        let object: TestObject<Blake2b> = TestObject::new(i.to_string());
        mmr.add_single(object);
    }
    mmr
}

#[test]
fn create_small_mmr() {
    let mmr = create_mmr(2);
    assert_eq!(1, mmr.get_peak_height());
    let hash_values = HashValues::new();
    let hash0 = mmr.get_hash(0).unwrap();
    let proof = mmr.get_hash_proof(&hash0);
    let mut our_proof = Vec::new();
    for i in 0..3 {
        our_proof.push(mmr.get_hash(i).unwrap());
    }
<<<<<<< HEAD
    assert_eq!(hash_values.get_slice(0, 2), HashValues::to_hex_multiple(&proof));
    assert_eq!(mmr.verify_proof(&our_proof), true);
    assert_eq!(mmr.get_merkle_root(), mmr.get_hash(2).unwrap())
}

#[test]
fn create_mmr_with_2_peaks() {
    let mmr = create_mmr(20);
    assert_eq!(4, mmr.get_peak_height());
    let hash_values = HashValues::new();

    let hash0 = mmr.get_hash(0).unwrap();
    let proof = mmr.get_hash_proof(&hash0);
    let our_proof = hash_values.get_indexes(vec![0, 1, 2, 5, 6, 13, 14, 29, 30, 37, 42]);
    assert_eq!(HashValues::to_hex_multiple(&proof), our_proof);
    assert_eq!(mmr.verify_proof(&proof), true);

    let proof = mmr.get_hash_proof(&mmr.get_hash(1).unwrap());
    let our_proof = hash_values.get_indexes(vec![0, 1, 2, 5, 6, 13, 14, 29, 30, 37, 42]);
=======
    assert_eq!(hash_values.copy_slice(0, 2), HashValues::to_hex_multiple(&proof));
    assert_eq!(mmr.verify_proof(&our_proof), true);
}

#[test]
fn create_med_mmr() {
    let mmr = create_mmr(20);
    assert_eq!(4, mmr.get_peak_height());
    let mut raw = Vec::new();
    for i in 0..38 {
        raw.push(mmr.get_hash(i).unwrap());
    }
    let hash_values = HashValues::new();
    // we are comparing the entire merkle mountain range array as we think it should look.
    assert_eq!(hash_values.copy_slice(0, 37), HashValues::to_hex_multiple(&raw));
    let hash0 = mmr.get_hash(0).unwrap();
    let proof = mmr.get_hash_proof(&hash0);
    let our_proof = hash_values.copy_from_indices(vec![0, 1, 2, 5, 6, 13, 14, 29, 30]);
    assert_eq!(HashValues::to_hex_multiple(&proof), our_proof);
    let mut our_proof_raw = Vec::new();
    our_proof_raw.push(raw[0].clone());
    our_proof_raw.push(raw[1].clone());
    our_proof_raw.push(raw[2].clone());
    our_proof_raw.push(raw[5].clone());
    our_proof_raw.push(raw[6].clone());
    our_proof_raw.push(raw[13].clone());
    our_proof_raw.push(raw[14].clone());
    our_proof_raw.push(raw[29].clone());
    our_proof_raw.push(raw[30].clone());
    assert_eq!(mmr.verify_proof(&our_proof_raw), true);
    let proof = mmr.get_hash_proof(&mmr.get_hash(1).unwrap());
    let our_proof = hash_values.copy_from_indices(vec![0, 1, 2, 5, 6, 13, 14, 29, 30]);
>>>>>>> aee12fb9
    assert_eq!(HashValues::to_hex_multiple(&proof), our_proof);

    // test some more proofs
    let proof = mmr.get_hash_proof(&mmr.get_hash(6).unwrap());
<<<<<<< HEAD
    let our_proof = hash_values.get_indexes(vec![6, 13, 14, 29, 30, 37, 42]);
    assert_eq!(HashValues::to_hex_multiple(&proof), our_proof);

    let proof = mmr.get_hash_proof(&mmr.get_hash(22).unwrap());
    let our_proof = hash_values.get_indexes(vec![22, 23, 24, 27, 21, 28, 14, 29, 30, 37, 42]);
    assert_eq!(HashValues::to_hex_multiple(&proof), our_proof);

    let proof = mmr.get_hash_proof(&mmr.get_hash(26).unwrap());
    let our_proof = hash_values.get_indexes(vec![25, 26, 24, 27, 21, 28, 14, 29, 30, 37, 42]);
    assert_eq!(HashValues::to_hex_multiple(&proof), our_proof);

    let proof = mmr.get_hash_proof(&mmr.get_hash(14).unwrap());
    let our_proof = hash_values.get_indexes(vec![14, 29, 30, 37, 42]);
    assert_eq!(HashValues::to_hex_multiple(&proof), our_proof);

    let proof = mmr.get_hash_proof(&mmr.get_hash(11).unwrap());
    let our_proof = hash_values.get_indexes(vec![10, 11, 9, 12, 6, 13, 14, 29, 30, 37, 42]);
    assert_eq!(HashValues::to_hex_multiple(&proof), our_proof);

    assert_eq!(HashValues::to_hex(&mmr.get_merkle_root()), hash_values.get_value(42));
}

#[test]
fn mmr_with_3_peaks() {
    let mmr = create_mmr(21);
    assert_eq!(4, mmr.get_peak_height());
    let mut raw = Vec::new();
    for i in 0..39 {
        raw.push(mmr.get_hash(i).unwrap());
    }
    let hash_values = HashValues::new();
    let proof = mmr.get_hash_proof(&mmr.get_hash(35).unwrap());
    let our_proof = hash_values.get_indexes(vec![34, 35, 33, 36, 37, 38, 30, 43, 44]);
    assert_eq!(HashValues::to_hex_multiple(&proof), our_proof);

    let proof = mmr.get_hash_proof(&mmr.get_hash(38).unwrap());
    let our_proof = hash_values.get_indexes(vec![37, 38, 30, 43, 44]);
    assert_eq!(HashValues::to_hex_multiple(&proof), our_proof);

    let proof = mmr.get_hash_proof(&mmr.get_hash(0).unwrap());
    let our_proof = hash_values.get_indexes(vec![0, 1, 2, 5, 6, 13, 14, 29, 30, 43, 44]);
    assert_eq!(HashValues::to_hex_multiple(&proof), our_proof);

    assert_eq!(HashValues::to_hex(&mmr.get_merkle_root()), hash_values.get_value(44));
}

#[test]
fn mmr_with_4_peaks() {
    let mmr = create_mmr(23);
    assert_eq!(4, mmr.get_peak_height());
    let mut raw = Vec::new();
    for i in 0..42 {
        raw.push(mmr.get_hash(i).unwrap());
    }
    let hash_values = HashValues::new();
    assert_eq!(HashValues::to_hex(&mmr.get_merkle_root()), hash_values.get_value(47));

    let proof = mmr.get_hash_proof(&mmr.get_hash(35).unwrap());
    let our_proof = hash_values.get_indexes(vec![34, 35, 33, 36, 37, 45, 30, 46, 47]);
    assert_eq!(HashValues::to_hex_multiple(&proof), our_proof);

    let proof = mmr.get_hash_proof(&mmr.get_hash(34).unwrap());
    let our_proof = hash_values.get_indexes(vec![34, 35, 33, 36, 37, 45, 30, 46, 47]);
    assert_eq!(HashValues::to_hex_multiple(&proof), our_proof);

    let proof = mmr.get_hash_proof(&mmr.get_hash(21).unwrap());
    let our_proof = hash_values.get_indexes(vec![21, 28, 14, 29, 30, 46, 47]);
    assert_eq!(HashValues::to_hex_multiple(&proof), our_proof);

    let proof = mmr.get_hash_proof(&mmr.get_hash(41).unwrap());
    let our_proof = hash_values.get_indexes(vec![40, 41, 37, 45, 30, 46, 47]);
    assert_eq!(HashValues::to_hex_multiple(&proof), our_proof);

    let proof = mmr.get_hash_proof(&mmr.get_hash(0).unwrap());
    let our_proof = hash_values.get_indexes(vec![0, 1, 2, 5, 6, 13, 14, 29, 30, 46, 47]);
    assert_eq!(HashValues::to_hex_multiple(&proof), our_proof);

    let proof = mmr.get_hash_proof(&mmr.get_hash(1).unwrap());
    let our_proof = hash_values.get_indexes(vec![0, 1, 2, 5, 6, 13, 14, 29, 30, 46, 47]);
    assert_eq!(HashValues::to_hex_multiple(&proof), our_proof);

    let proof = mmr.get_hash_proof(&mmr.get_hash(21).unwrap());
    let our_proof = hash_values.get_indexes(vec![21, 28, 14, 29, 30, 46, 47]);
    assert_eq!(HashValues::to_hex_multiple(&proof), our_proof);

    let proof = mmr.get_hash_proof(&mmr.get_hash(28).unwrap());
    let our_proof = hash_values.get_indexes(vec![21, 28, 14, 29, 30, 46, 47]);
    assert_eq!(HashValues::to_hex_multiple(&proof), our_proof);
}

#[test]
fn very_large_mmr(){
    //test test only tests that it doesn't crash currently, we need to create fuzz testing to test this properly
    let mmr = create_mmr(23000);
    let _merkle_root = mmr.get_merkle_root();
    let proof = mmr.get_hash_proof(&mmr.get_hash(1).unwrap());
    assert_eq!(mmr.verify_proof(&proof), true);
=======
    let our_proof = hash_values.copy_from_indices(vec![6, 13, 14, 29, 30]);
    assert_eq!(HashValues::to_hex_multiple(&proof), our_proof);

    let proof = mmr.get_hash_proof(&mmr.get_hash(22).unwrap());
    let our_proof = hash_values.copy_from_indices(vec![22, 23, 24, 27, 21, 28, 14, 29, 30]);
    assert_eq!(HashValues::to_hex_multiple(&proof), our_proof);

    let proof = mmr.get_hash_proof(&mmr.get_hash(26).unwrap());
    let our_proof = hash_values.copy_from_indices(vec![25, 26, 24, 27, 21, 28, 14, 29, 30]);
    assert_eq!(HashValues::to_hex_multiple(&proof), our_proof);

    let proof = mmr.get_hash_proof(&mmr.get_hash(14).unwrap());
    let our_proof = hash_values.copy_from_indices(vec![14, 29, 30]);
    assert_eq!(HashValues::to_hex_multiple(&proof), our_proof);

    let proof = mmr.get_hash_proof(&mmr.get_hash(11).unwrap());
    let our_proof = hash_values.copy_from_indices(vec![10, 11, 9, 12, 6, 13, 14, 29, 30]);
    assert_eq!(HashValues::to_hex_multiple(&proof), our_proof);
>>>>>>> aee12fb9
}

#[test]
fn test_node_sides() {
    // test some true
<<<<<<< HEAD
    assert_eq!(mmr::is_node_right(11), true);
    assert_eq!(mmr::is_node_right(20), true);
    assert_eq!(mmr::is_node_right(35), true);
    assert_eq!(mmr::is_node_right(36), true);
    assert_eq!(mmr::is_node_right(29), true);
    assert_eq!(mmr::is_node_right(13), true);
    assert_eq!(mmr::is_node_right(1), true);
    assert_eq!(mmr::is_node_right(28), true);
    assert_eq!(mmr::is_node_right(5), true);
    assert_eq!(mmr::is_node_right(23), true);
    // test some false
    assert_eq!(mmr::is_node_right(0), false);
    assert_eq!(mmr::is_node_right(34), false);
    assert_eq!(mmr::is_node_right(21), false);
    assert_eq!(mmr::is_node_right(7), false);
    assert_eq!(mmr::is_node_right(34), false);
    assert_eq!(mmr::is_node_right(14), false);
    assert_eq!(mmr::is_node_right(10), false);
    assert_eq!(mmr::is_node_right(30), false);
    assert_eq!(mmr::is_node_right(15), false);
    assert_eq!(mmr::is_node_right(37), false);
=======
    assert_eq!(merklemountainrange::merklemountainrange::is_node_right(11), true);
    assert_eq!(merklemountainrange::merklemountainrange::is_node_right(20), true);
    assert_eq!(merklemountainrange::merklemountainrange::is_node_right(35), true);
    assert_eq!(merklemountainrange::merklemountainrange::is_node_right(36), true);
    assert_eq!(merklemountainrange::merklemountainrange::is_node_right(29), true);
    assert_eq!(merklemountainrange::merklemountainrange::is_node_right(13), true);
    assert_eq!(merklemountainrange::merklemountainrange::is_node_right(1), true);
    assert_eq!(merklemountainrange::merklemountainrange::is_node_right(28), true);
    assert_eq!(merklemountainrange::merklemountainrange::is_node_right(5), true);
    assert_eq!(merklemountainrange::merklemountainrange::is_node_right(23), true);
    // test some false
    assert_eq!(merklemountainrange::merklemountainrange::is_node_right(0), false);
    assert_eq!(merklemountainrange::merklemountainrange::is_node_right(34), false);
    assert_eq!(merklemountainrange::merklemountainrange::is_node_right(21), false);
    assert_eq!(merklemountainrange::merklemountainrange::is_node_right(7), false);
    assert_eq!(merklemountainrange::merklemountainrange::is_node_right(34), false);
    assert_eq!(merklemountainrange::merklemountainrange::is_node_right(14), false);
    assert_eq!(merklemountainrange::merklemountainrange::is_node_right(10), false);
    assert_eq!(merklemountainrange::merklemountainrange::is_node_right(30), false);
    assert_eq!(merklemountainrange::merklemountainrange::is_node_right(15), false);
    assert_eq!(merklemountainrange::merklemountainrange::is_node_right(37), false);
>>>>>>> aee12fb9
}

#[test]
fn test_node_heights() {
    // test some 0
<<<<<<< HEAD
    assert_eq!(mmr::get_node_height(11), 0);
    assert_eq!(mmr::get_node_height(10), 0);
    assert_eq!(mmr::get_node_height(0), 0);
    assert_eq!(mmr::get_node_height(11), 0);
    assert_eq!(mmr::get_node_height(1), 0);
    assert_eq!(mmr::get_node_height(16), 0);
    assert_eq!(mmr::get_node_height(23), 0);
    assert_eq!(mmr::get_node_height(35), 0);
    assert_eq!(mmr::get_node_height(32), 0);
    assert_eq!(mmr::get_node_height(34), 0);
    assert_eq!(mmr::get_node_height(19), 0);
    assert_eq!(mmr::get_node_height(8), 0);

    // test some 1
    assert_eq!(mmr::get_node_height(2), 1);
    assert_eq!(mmr::get_node_height(5), 1);
    assert_eq!(mmr::get_node_height(20), 1);
    assert_eq!(mmr::get_node_height(27), 1);
    assert_eq!(mmr::get_node_height(36), 1);

    // some larger
    assert_eq!(mmr::get_node_height(6), 2);
    assert_eq!(mmr::get_node_height(13), 2);
    assert_eq!(mmr::get_node_height(21), 2);
    assert_eq!(mmr::get_node_height(37), 2);
    assert_eq!(mmr::get_node_height(14), 3);
    assert_eq!(mmr::get_node_height(29), 3);
    assert_eq!(mmr::get_node_height(30), 4);
    assert_eq!(mmr::get_node_height(62), 5);
=======
    assert_eq!(merklemountainrange::merklemountainrange::get_node_height(11), 0);
    assert_eq!(merklemountainrange::merklemountainrange::get_node_height(10), 0);
    assert_eq!(merklemountainrange::merklemountainrange::get_node_height(0), 0);
    assert_eq!(merklemountainrange::merklemountainrange::get_node_height(11), 0);
    assert_eq!(merklemountainrange::merklemountainrange::get_node_height(1), 0);
    assert_eq!(merklemountainrange::merklemountainrange::get_node_height(16), 0);
    assert_eq!(merklemountainrange::merklemountainrange::get_node_height(23), 0);
    assert_eq!(merklemountainrange::merklemountainrange::get_node_height(35), 0);
    assert_eq!(merklemountainrange::merklemountainrange::get_node_height(32), 0);
    assert_eq!(merklemountainrange::merklemountainrange::get_node_height(34), 0);
    assert_eq!(merklemountainrange::merklemountainrange::get_node_height(19), 0);
    assert_eq!(merklemountainrange::merklemountainrange::get_node_height(8), 0);

    // test some 1
    assert_eq!(merklemountainrange::merklemountainrange::get_node_height(2), 1);
    assert_eq!(merklemountainrange::merklemountainrange::get_node_height(5), 1);
    assert_eq!(merklemountainrange::merklemountainrange::get_node_height(20), 1);
    assert_eq!(merklemountainrange::merklemountainrange::get_node_height(27), 1);
    assert_eq!(merklemountainrange::merklemountainrange::get_node_height(36), 1);

    // some larger
    assert_eq!(merklemountainrange::merklemountainrange::get_node_height(6), 2);
    assert_eq!(merklemountainrange::merklemountainrange::get_node_height(13), 2);
    assert_eq!(merklemountainrange::merklemountainrange::get_node_height(21), 2);
    assert_eq!(merklemountainrange::merklemountainrange::get_node_height(37), 2);
    assert_eq!(merklemountainrange::merklemountainrange::get_node_height(14), 3);
    assert_eq!(merklemountainrange::merklemountainrange::get_node_height(29), 3);
    assert_eq!(merklemountainrange::merklemountainrange::get_node_height(30), 4);
    assert_eq!(merklemountainrange::merklemountainrange::get_node_height(62), 5);
>>>>>>> aee12fb9
}<|MERGE_RESOLUTION|>--- conflicted
+++ resolved
@@ -22,12 +22,7 @@
 
 use crate::support::{hashvalues::HashValues, testobject::TestObject};
 use blake2::Blake2b;
-<<<<<<< HEAD
-use mmr::*;
-use merklemountainrange::mmr;
-=======
-use merklemountainrange::merklemountainrange::*;
->>>>>>> aee12fb9
+use merklemountainrange::mmr::{self, *};
 
 fn create_mmr(leaves: u32) -> MerkleMountainRange<TestObject<Blake2b>, Blake2b> {
     let mut mmr: MerkleMountainRange<TestObject<Blake2b>, Blake2b> = MerkleMountainRange::new();
@@ -49,8 +44,7 @@
     for i in 0..3 {
         our_proof.push(mmr.get_hash(i).unwrap());
     }
-<<<<<<< HEAD
-    assert_eq!(hash_values.get_slice(0, 2), HashValues::to_hex_multiple(&proof));
+    assert_eq!(hash_values.copy_slice(0, 2), HashValues::to_hex_multiple(&proof));
     assert_eq!(mmr.verify_proof(&our_proof), true);
     assert_eq!(mmr.get_merkle_root(), mmr.get_hash(2).unwrap())
 }
@@ -63,68 +57,33 @@
 
     let hash0 = mmr.get_hash(0).unwrap();
     let proof = mmr.get_hash_proof(&hash0);
-    let our_proof = hash_values.get_indexes(vec![0, 1, 2, 5, 6, 13, 14, 29, 30, 37, 42]);
+    let our_proof = hash_values.copy_from_indices(vec![0, 1, 2, 5, 6, 13, 14, 29, 30, 37, 42]);
     assert_eq!(HashValues::to_hex_multiple(&proof), our_proof);
     assert_eq!(mmr.verify_proof(&proof), true);
 
     let proof = mmr.get_hash_proof(&mmr.get_hash(1).unwrap());
-    let our_proof = hash_values.get_indexes(vec![0, 1, 2, 5, 6, 13, 14, 29, 30, 37, 42]);
-=======
-    assert_eq!(hash_values.copy_slice(0, 2), HashValues::to_hex_multiple(&proof));
-    assert_eq!(mmr.verify_proof(&our_proof), true);
-}
-
-#[test]
-fn create_med_mmr() {
-    let mmr = create_mmr(20);
-    assert_eq!(4, mmr.get_peak_height());
-    let mut raw = Vec::new();
-    for i in 0..38 {
-        raw.push(mmr.get_hash(i).unwrap());
-    }
-    let hash_values = HashValues::new();
-    // we are comparing the entire merkle mountain range array as we think it should look.
-    assert_eq!(hash_values.copy_slice(0, 37), HashValues::to_hex_multiple(&raw));
-    let hash0 = mmr.get_hash(0).unwrap();
-    let proof = mmr.get_hash_proof(&hash0);
-    let our_proof = hash_values.copy_from_indices(vec![0, 1, 2, 5, 6, 13, 14, 29, 30]);
-    assert_eq!(HashValues::to_hex_multiple(&proof), our_proof);
-    let mut our_proof_raw = Vec::new();
-    our_proof_raw.push(raw[0].clone());
-    our_proof_raw.push(raw[1].clone());
-    our_proof_raw.push(raw[2].clone());
-    our_proof_raw.push(raw[5].clone());
-    our_proof_raw.push(raw[6].clone());
-    our_proof_raw.push(raw[13].clone());
-    our_proof_raw.push(raw[14].clone());
-    our_proof_raw.push(raw[29].clone());
-    our_proof_raw.push(raw[30].clone());
-    assert_eq!(mmr.verify_proof(&our_proof_raw), true);
-    let proof = mmr.get_hash_proof(&mmr.get_hash(1).unwrap());
-    let our_proof = hash_values.copy_from_indices(vec![0, 1, 2, 5, 6, 13, 14, 29, 30]);
->>>>>>> aee12fb9
+    let our_proof = hash_values.copy_from_indices(vec![0, 1, 2, 5, 6, 13, 14, 29, 30, 37, 42]);
     assert_eq!(HashValues::to_hex_multiple(&proof), our_proof);
 
     // test some more proofs
     let proof = mmr.get_hash_proof(&mmr.get_hash(6).unwrap());
-<<<<<<< HEAD
-    let our_proof = hash_values.get_indexes(vec![6, 13, 14, 29, 30, 37, 42]);
+    let our_proof = hash_values.copy_from_indices(vec![6, 13, 14, 29, 30, 37, 42]);
     assert_eq!(HashValues::to_hex_multiple(&proof), our_proof);
 
     let proof = mmr.get_hash_proof(&mmr.get_hash(22).unwrap());
-    let our_proof = hash_values.get_indexes(vec![22, 23, 24, 27, 21, 28, 14, 29, 30, 37, 42]);
+    let our_proof = hash_values.copy_from_indices(vec![22, 23, 24, 27, 21, 28, 14, 29, 30, 37, 42]);
     assert_eq!(HashValues::to_hex_multiple(&proof), our_proof);
 
     let proof = mmr.get_hash_proof(&mmr.get_hash(26).unwrap());
-    let our_proof = hash_values.get_indexes(vec![25, 26, 24, 27, 21, 28, 14, 29, 30, 37, 42]);
+    let our_proof = hash_values.copy_from_indices(vec![25, 26, 24, 27, 21, 28, 14, 29, 30, 37, 42]);
     assert_eq!(HashValues::to_hex_multiple(&proof), our_proof);
 
     let proof = mmr.get_hash_proof(&mmr.get_hash(14).unwrap());
-    let our_proof = hash_values.get_indexes(vec![14, 29, 30, 37, 42]);
+    let our_proof = hash_values.copy_from_indices(vec![14, 29, 30, 37, 42]);
     assert_eq!(HashValues::to_hex_multiple(&proof), our_proof);
 
     let proof = mmr.get_hash_proof(&mmr.get_hash(11).unwrap());
-    let our_proof = hash_values.get_indexes(vec![10, 11, 9, 12, 6, 13, 14, 29, 30, 37, 42]);
+    let our_proof = hash_values.copy_from_indices(vec![10, 11, 9, 12, 6, 13, 14, 29, 30, 37, 42]);
     assert_eq!(HashValues::to_hex_multiple(&proof), our_proof);
 
     assert_eq!(HashValues::to_hex(&mmr.get_merkle_root()), hash_values.get_value(42));
@@ -140,15 +99,15 @@
     }
     let hash_values = HashValues::new();
     let proof = mmr.get_hash_proof(&mmr.get_hash(35).unwrap());
-    let our_proof = hash_values.get_indexes(vec![34, 35, 33, 36, 37, 38, 30, 43, 44]);
+    let our_proof = hash_values.copy_from_indices(vec![34, 35, 33, 36, 37, 38, 30, 43, 44]);
     assert_eq!(HashValues::to_hex_multiple(&proof), our_proof);
 
     let proof = mmr.get_hash_proof(&mmr.get_hash(38).unwrap());
-    let our_proof = hash_values.get_indexes(vec![37, 38, 30, 43, 44]);
+    let our_proof = hash_values.copy_from_indices(vec![37, 38, 30, 43, 44]);
     assert_eq!(HashValues::to_hex_multiple(&proof), our_proof);
 
     let proof = mmr.get_hash_proof(&mmr.get_hash(0).unwrap());
-    let our_proof = hash_values.get_indexes(vec![0, 1, 2, 5, 6, 13, 14, 29, 30, 43, 44]);
+    let our_proof = hash_values.copy_from_indices(vec![0, 1, 2, 5, 6, 13, 14, 29, 30, 43, 44]);
     assert_eq!(HashValues::to_hex_multiple(&proof), our_proof);
 
     assert_eq!(HashValues::to_hex(&mmr.get_merkle_root()), hash_values.get_value(44));
@@ -166,71 +125,50 @@
     assert_eq!(HashValues::to_hex(&mmr.get_merkle_root()), hash_values.get_value(47));
 
     let proof = mmr.get_hash_proof(&mmr.get_hash(35).unwrap());
-    let our_proof = hash_values.get_indexes(vec![34, 35, 33, 36, 37, 45, 30, 46, 47]);
+    let our_proof = hash_values.copy_from_indices(vec![34, 35, 33, 36, 37, 45, 30, 46, 47]);
     assert_eq!(HashValues::to_hex_multiple(&proof), our_proof);
 
     let proof = mmr.get_hash_proof(&mmr.get_hash(34).unwrap());
-    let our_proof = hash_values.get_indexes(vec![34, 35, 33, 36, 37, 45, 30, 46, 47]);
+    let our_proof = hash_values.copy_from_indices(vec![34, 35, 33, 36, 37, 45, 30, 46, 47]);
     assert_eq!(HashValues::to_hex_multiple(&proof), our_proof);
 
     let proof = mmr.get_hash_proof(&mmr.get_hash(21).unwrap());
-    let our_proof = hash_values.get_indexes(vec![21, 28, 14, 29, 30, 46, 47]);
+    let our_proof = hash_values.copy_from_indices(vec![21, 28, 14, 29, 30, 46, 47]);
     assert_eq!(HashValues::to_hex_multiple(&proof), our_proof);
 
     let proof = mmr.get_hash_proof(&mmr.get_hash(41).unwrap());
-    let our_proof = hash_values.get_indexes(vec![40, 41, 37, 45, 30, 46, 47]);
+    let our_proof = hash_values.copy_from_indices(vec![40, 41, 37, 45, 30, 46, 47]);
     assert_eq!(HashValues::to_hex_multiple(&proof), our_proof);
 
     let proof = mmr.get_hash_proof(&mmr.get_hash(0).unwrap());
-    let our_proof = hash_values.get_indexes(vec![0, 1, 2, 5, 6, 13, 14, 29, 30, 46, 47]);
+    let our_proof = hash_values.copy_from_indices(vec![0, 1, 2, 5, 6, 13, 14, 29, 30, 46, 47]);
     assert_eq!(HashValues::to_hex_multiple(&proof), our_proof);
 
     let proof = mmr.get_hash_proof(&mmr.get_hash(1).unwrap());
-    let our_proof = hash_values.get_indexes(vec![0, 1, 2, 5, 6, 13, 14, 29, 30, 46, 47]);
+    let our_proof = hash_values.copy_from_indices(vec![0, 1, 2, 5, 6, 13, 14, 29, 30, 46, 47]);
     assert_eq!(HashValues::to_hex_multiple(&proof), our_proof);
 
     let proof = mmr.get_hash_proof(&mmr.get_hash(21).unwrap());
-    let our_proof = hash_values.get_indexes(vec![21, 28, 14, 29, 30, 46, 47]);
+    let our_proof = hash_values.copy_from_indices(vec![21, 28, 14, 29, 30, 46, 47]);
     assert_eq!(HashValues::to_hex_multiple(&proof), our_proof);
 
     let proof = mmr.get_hash_proof(&mmr.get_hash(28).unwrap());
-    let our_proof = hash_values.get_indexes(vec![21, 28, 14, 29, 30, 46, 47]);
-    assert_eq!(HashValues::to_hex_multiple(&proof), our_proof);
-}
-
-#[test]
-fn very_large_mmr(){
-    //test test only tests that it doesn't crash currently, we need to create fuzz testing to test this properly
+    let our_proof = hash_values.copy_from_indices(vec![21, 28, 14, 29, 30, 46, 47]);
+    assert_eq!(HashValues::to_hex_multiple(&proof), our_proof);
+}
+
+#[test]
+fn very_large_mmr() {
+    // test test only tests that it doesn't crash currently, we need to create fuzz testing to test this properly
     let mmr = create_mmr(23000);
     let _merkle_root = mmr.get_merkle_root();
     let proof = mmr.get_hash_proof(&mmr.get_hash(1).unwrap());
     assert_eq!(mmr.verify_proof(&proof), true);
-=======
-    let our_proof = hash_values.copy_from_indices(vec![6, 13, 14, 29, 30]);
-    assert_eq!(HashValues::to_hex_multiple(&proof), our_proof);
-
-    let proof = mmr.get_hash_proof(&mmr.get_hash(22).unwrap());
-    let our_proof = hash_values.copy_from_indices(vec![22, 23, 24, 27, 21, 28, 14, 29, 30]);
-    assert_eq!(HashValues::to_hex_multiple(&proof), our_proof);
-
-    let proof = mmr.get_hash_proof(&mmr.get_hash(26).unwrap());
-    let our_proof = hash_values.copy_from_indices(vec![25, 26, 24, 27, 21, 28, 14, 29, 30]);
-    assert_eq!(HashValues::to_hex_multiple(&proof), our_proof);
-
-    let proof = mmr.get_hash_proof(&mmr.get_hash(14).unwrap());
-    let our_proof = hash_values.copy_from_indices(vec![14, 29, 30]);
-    assert_eq!(HashValues::to_hex_multiple(&proof), our_proof);
-
-    let proof = mmr.get_hash_proof(&mmr.get_hash(11).unwrap());
-    let our_proof = hash_values.copy_from_indices(vec![10, 11, 9, 12, 6, 13, 14, 29, 30]);
-    assert_eq!(HashValues::to_hex_multiple(&proof), our_proof);
->>>>>>> aee12fb9
 }
 
 #[test]
 fn test_node_sides() {
     // test some true
-<<<<<<< HEAD
     assert_eq!(mmr::is_node_right(11), true);
     assert_eq!(mmr::is_node_right(20), true);
     assert_eq!(mmr::is_node_right(35), true);
@@ -252,35 +190,11 @@
     assert_eq!(mmr::is_node_right(30), false);
     assert_eq!(mmr::is_node_right(15), false);
     assert_eq!(mmr::is_node_right(37), false);
-=======
-    assert_eq!(merklemountainrange::merklemountainrange::is_node_right(11), true);
-    assert_eq!(merklemountainrange::merklemountainrange::is_node_right(20), true);
-    assert_eq!(merklemountainrange::merklemountainrange::is_node_right(35), true);
-    assert_eq!(merklemountainrange::merklemountainrange::is_node_right(36), true);
-    assert_eq!(merklemountainrange::merklemountainrange::is_node_right(29), true);
-    assert_eq!(merklemountainrange::merklemountainrange::is_node_right(13), true);
-    assert_eq!(merklemountainrange::merklemountainrange::is_node_right(1), true);
-    assert_eq!(merklemountainrange::merklemountainrange::is_node_right(28), true);
-    assert_eq!(merklemountainrange::merklemountainrange::is_node_right(5), true);
-    assert_eq!(merklemountainrange::merklemountainrange::is_node_right(23), true);
-    // test some false
-    assert_eq!(merklemountainrange::merklemountainrange::is_node_right(0), false);
-    assert_eq!(merklemountainrange::merklemountainrange::is_node_right(34), false);
-    assert_eq!(merklemountainrange::merklemountainrange::is_node_right(21), false);
-    assert_eq!(merklemountainrange::merklemountainrange::is_node_right(7), false);
-    assert_eq!(merklemountainrange::merklemountainrange::is_node_right(34), false);
-    assert_eq!(merklemountainrange::merklemountainrange::is_node_right(14), false);
-    assert_eq!(merklemountainrange::merklemountainrange::is_node_right(10), false);
-    assert_eq!(merklemountainrange::merklemountainrange::is_node_right(30), false);
-    assert_eq!(merklemountainrange::merklemountainrange::is_node_right(15), false);
-    assert_eq!(merklemountainrange::merklemountainrange::is_node_right(37), false);
->>>>>>> aee12fb9
 }
 
 #[test]
 fn test_node_heights() {
     // test some 0
-<<<<<<< HEAD
     assert_eq!(mmr::get_node_height(11), 0);
     assert_eq!(mmr::get_node_height(10), 0);
     assert_eq!(mmr::get_node_height(0), 0);
@@ -310,35 +224,4 @@
     assert_eq!(mmr::get_node_height(29), 3);
     assert_eq!(mmr::get_node_height(30), 4);
     assert_eq!(mmr::get_node_height(62), 5);
-=======
-    assert_eq!(merklemountainrange::merklemountainrange::get_node_height(11), 0);
-    assert_eq!(merklemountainrange::merklemountainrange::get_node_height(10), 0);
-    assert_eq!(merklemountainrange::merklemountainrange::get_node_height(0), 0);
-    assert_eq!(merklemountainrange::merklemountainrange::get_node_height(11), 0);
-    assert_eq!(merklemountainrange::merklemountainrange::get_node_height(1), 0);
-    assert_eq!(merklemountainrange::merklemountainrange::get_node_height(16), 0);
-    assert_eq!(merklemountainrange::merklemountainrange::get_node_height(23), 0);
-    assert_eq!(merklemountainrange::merklemountainrange::get_node_height(35), 0);
-    assert_eq!(merklemountainrange::merklemountainrange::get_node_height(32), 0);
-    assert_eq!(merklemountainrange::merklemountainrange::get_node_height(34), 0);
-    assert_eq!(merklemountainrange::merklemountainrange::get_node_height(19), 0);
-    assert_eq!(merklemountainrange::merklemountainrange::get_node_height(8), 0);
-
-    // test some 1
-    assert_eq!(merklemountainrange::merklemountainrange::get_node_height(2), 1);
-    assert_eq!(merklemountainrange::merklemountainrange::get_node_height(5), 1);
-    assert_eq!(merklemountainrange::merklemountainrange::get_node_height(20), 1);
-    assert_eq!(merklemountainrange::merklemountainrange::get_node_height(27), 1);
-    assert_eq!(merklemountainrange::merklemountainrange::get_node_height(36), 1);
-
-    // some larger
-    assert_eq!(merklemountainrange::merklemountainrange::get_node_height(6), 2);
-    assert_eq!(merklemountainrange::merklemountainrange::get_node_height(13), 2);
-    assert_eq!(merklemountainrange::merklemountainrange::get_node_height(21), 2);
-    assert_eq!(merklemountainrange::merklemountainrange::get_node_height(37), 2);
-    assert_eq!(merklemountainrange::merklemountainrange::get_node_height(14), 3);
-    assert_eq!(merklemountainrange::merklemountainrange::get_node_height(29), 3);
-    assert_eq!(merklemountainrange::merklemountainrange::get_node_height(30), 4);
-    assert_eq!(merklemountainrange::merklemountainrange::get_node_height(62), 5);
->>>>>>> aee12fb9
 }