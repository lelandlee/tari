--- conflicted
+++ resolved
@@ -1,15 +1,12 @@
-<<<<<<< HEAD
 extern crate serde;
 extern crate serde_derive;
 extern crate serde_json;
 
-=======
 #[macro_use]
 extern crate lazy_static;
 
 #[macro_use]
 pub mod macros;
->>>>>>> da6ad153
 pub mod challenge;
 pub mod commitment;
 pub mod common;
