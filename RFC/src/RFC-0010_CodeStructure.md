# RFC-0010/CodeStructure

## Tari code structure and organisation

![status: draft](theme/images/status-draft.svg)

**Maintainer(s)**: [Cayle Sharrock](https://github.com/CjS77)

# License

[ The 3-Clause BSD License](https://opensource.org/licenses/BSD-3-Clause).

Copyright <YEAR> <COPYRIGHT HOLDER | The Tari Development Community>

Redistribution and use in source and binary forms, with or without modification, are permitted provided that the
following conditions are met:

1. Redistributions of this document must retain the above copyright notice, this list of conditions and the following
   disclaimer.
2. Redistributions in binary form must reproduce the above copyright notice, this list of conditions and the following
   disclaimer in the documentation and/or other materials provided with the distribution.
3. Neither the name of the copyright holder nor the names of its contributors may be used to endorse or promote products
   derived from this software without specific prior written permission.

THIS DOCUMENT IS PROVIDED BY THE COPYRIGHT HOLDERS AND CONTRIBUTORS "AS IS" AND ANY EXPRESS OR IMPLIED WARRANTIES,
INCLUDING, BUT NOT LIMITED TO, THE IMPLIED WARRANTIES OF MERCHANTABILITY AND FITNESS FOR A PARTICULAR PURPOSE ARE
DISCLAIMED. IN NO EVENT SHALL THE COPYRIGHT HOLDER OR CONTRIBUTORS BE LIABLE FOR ANY DIRECT, INDIRECT, INCIDENTAL,
SPECIAL, EXEMPLARY, OR CONSEQUENTIAL DAMAGES (INCLUDING, BUT NOT LIMITED TO, PROCUREMENT OF SUBSTITUTE GOODS OR
SERVICES; LOSS OF USE, DATA, OR PROFITS; OR BUSINESS INTERRUPTION) HOWEVER CAUSED AND ON ANY THEORY OF LIABILITY,
WHETHER IN CONTRACT, STRICT LIABILITY, OR TORT (INCLUDING NEGLIGENCE OR OTHERWISE) ARISING IN ANY WAY OUT OF THE USE OF
THIS SOFTWARE, EVEN IF ADVISED OF THE POSSIBILITY OF SUCH DAMAGE.

## Language

The key words "MUST", "MUST NOT", "REQUIRED", "SHALL", "SHALL NOT", "SHOULD", "SHOULD NOT", "RECOMMENDED", 
"NOT RECOMMENDED", "MAY", and "OPTIONAL" in this document are to be interpreted as described in 
[BCP 14](https://tools.ietf.org/html/bcp14) (covering RFC2119 and RFC8174) when, and only when, they appear in all capitals, as 
shown here.

## Disclaimer

The purpose of this document and its content is for information purposes only and may be subject to change or update
without notice.

This document may include preliminary concepts that may or may not be in the process of being developed by the Tari
community. The release of this document is intended solely for review and discussion by the community regarding the
technological merits of the potential system outlined herein.

## Goals

This RFC describes and explains the Tari codebase layout.

## Related RFCs

None.

## Description

The code follows a Domain-Driven Design layout ([DDD]), with top-level directories falling into infrastructure, domain
and application layers.

### Infrastructure layer

This layer provides a set of crates which have general infrastructural utility. The rest of the Tari codebase can make use
of these crates to obtain persistence, communication and cryptographic services. The infrastructure layer doesn't know
anything about blockchains, transactions, or digital assets.

We recommend that code in this layer generalises infrastructure services behind abstraction layers as much as is
reasonable, so that specific implementations can be swapped out with relative ease.

### Domain layer

The Domain layer houses the Tari "business logic". All protocol-related concepts and procedures are defined and
implemented here.

This entails that any and all terms defined in the [Glossary] will have a software implementation here, and only here.
They can be _used_ in the Application layer, but must be implemented in the Domain layer.

The domain layer can make use of crates in the infrastructure layer to achieve its goals.

### Application layer

Applications build on top of the domain layer to produce the executable software that is deployed as part of the Tari
network.

As an example, the following base layer applications may be developed as part of the Tari protocol release:

* A standalone miner (tari_miner)
* A pool miner (tari_pool_miner)
* A CLI wallet for the Tari cryptocurrency (cli_wallet)
* A base node executable (tari_basenode)
* A REST API server for the base node

### Code layout

The top-level source code directories in this repository reflect the respective [DDD] layers; except that there are two
domain layer directories, corresponding to the two network layers that make up the Tari network.

1. The `infrastructure` directory contains application-layer code and is not Tari-specific. It holds the following
   crates:
    - `comms`: The networking and messaging subsystem
    - `crypto`: All cryptographic services, including a Curve25519 implementation
    - `storage`: Data persistence services, including an LMDB persistence implementation
    - `merklemountainrange`: An independant implementation of a merkle mountain range
<<<<<<< HEAD
=======
    - `derive`: A crate to contain #[derive(...)] macros

>>>>>>> 25ccc45d
1. `base_layer` is a domain-layer directory and contains:
    - `blockchain`: The Tari consensus code
    - `core`: common classes and traits, such as [Transaction]s and [Block]s
    - `mempool`: The unconfirmed transaction pool implementation
    - `mining`: The merge-mining modules
    - `p2p`: The block and transaction propagation module
    - `api`: interfaces for clients and wallets to interact with the base layer components
1. `digital_assets_layer` is a domain-layer directory. It contains code related to the management of native Tari digital
   assets.
   - Its sub-structure is TBD.
1. `applications` contains crates for all the application-layer executables that form part of the Tari codebase.


[Glossary]: ../Glossary.md "Glossary"
[DDD]: https://en.wikipedia.org/wiki/Domain-driven_design 'Wikipedia: Domain Driven Design'
[transaction]: ../Glossary.md#transaction
[block]: ../Glossary.md#block<|MERGE_RESOLUTION|>--- conflicted
+++ resolved
@@ -102,11 +102,8 @@
     - `crypto`: All cryptographic services, including a Curve25519 implementation
     - `storage`: Data persistence services, including an LMDB persistence implementation
     - `merklemountainrange`: An independant implementation of a merkle mountain range
-<<<<<<< HEAD
-=======
     - `derive`: A crate to contain #[derive(...)] macros
 
->>>>>>> 25ccc45d
 1. `base_layer` is a domain-layer directory and contains:
     - `blockchain`: The Tari consensus code
     - `core`: common classes and traits, such as [Transaction]s and [Block]s
